#!/usr/bin/python

import sys

from charmhelpers.core.hookenv import (
    Hooks,
    UnregisteredHookError,
    config,
    log,
    relation_set,
    relation_ids,
)

from charmhelpers.core.host import (
    restart_on_change
)

from charmhelpers.fetch import (
    apt_install, apt_update, apt_purge
)

from charmhelpers.contrib.openstack.utils import (
    os_requires_version,
)

from neutron_ovs_utils import (
    DVR_PACKAGES,
    configure_ovs,
    determine_packages,
<<<<<<< HEAD
    get_topics,
=======
    determine_dvr_packages,
    get_shared_secret,
>>>>>>> ac5f07a5
    register_configs,
    restart_map,
    use_dvr,
)

hooks = Hooks()
CONFIGS = register_configs()


@hooks.hook()
def install():
    apt_update()
    pkgs = determine_packages()
    for pkg in pkgs:
        apt_install(pkg, fatal=True)


@hooks.hook('neutron-plugin-relation-changed')
@hooks.hook('config-changed')
@restart_on_change(restart_map())
def config_changed():
    if determine_dvr_packages():
        apt_update()
        apt_install(determine_dvr_packages(), fatal=True)
    configure_ovs()
    CONFIGS.write_all()


@hooks.hook('neutron-plugin-api-relation-changed')
@restart_on_change(restart_map())
def neutron_plugin_api_changed():
    if use_dvr():
        apt_update()
        apt_install(DVR_PACKAGES, fatal=True)
    else:
        apt_purge(DVR_PACKAGES, fatal=True)
    configure_ovs()
    CONFIGS.write_all()
<<<<<<< HEAD
    for rid in relation_ids('zeromq-configuration'):
        zeromq_configuration_relation_joined(rid)
=======
    # If dvr setting has changed, need to pass that on
    for rid in relation_ids('neutron-plugin'):
        neutron_plugin_joined(relation_id=rid)


@hooks.hook('neutron-plugin-relation-joined')
def neutron_plugin_joined(relation_id=None):
    secret = get_shared_secret() if use_dvr() else None
    rel_data = {
        'metadata-shared-secret': secret,
    }
    relation_set(relation_id=relation_id, **rel_data)
>>>>>>> ac5f07a5


@hooks.hook('amqp-relation-joined')
def amqp_joined(relation_id=None):
    relation_set(relation_id=relation_id,
                 username=config('rabbit-user'),
                 vhost=config('rabbit-vhost'))


@hooks.hook('amqp-relation-changed')
@hooks.hook('amqp-relation-departed')
@restart_on_change(restart_map())
def amqp_changed():
    if 'amqp' not in CONFIGS.complete_contexts():
        log('amqp relation incomplete. Peer not ready?')
        return
    CONFIGS.write_all()


@hooks.hook('zeromq-configuration-relation-joined')
@os_requires_version('kilo', 'neutron-common')
def zeromq_configuration_relation_joined(relid=None):
    relation_set(relation_id=relid,
                 topics=" ".join(get_topics()),
                 users="neutron")


@hooks.hook('zeromq-configuration-relation-changed')
@restart_on_change(restart_map(), stopstart=True)
def zeromq_configuration_relation_changed():
    CONFIGS.write_all()


def main():
    try:
        hooks.execute(sys.argv)
    except UnregisteredHookError as e:
        log('Unknown hook {} - skipping.'.format(e))


if __name__ == '__main__':
    main()<|MERGE_RESOLUTION|>--- conflicted
+++ resolved
@@ -27,12 +27,9 @@
     DVR_PACKAGES,
     configure_ovs,
     determine_packages,
-<<<<<<< HEAD
     get_topics,
-=======
     determine_dvr_packages,
     get_shared_secret,
->>>>>>> ac5f07a5
     register_configs,
     restart_map,
     use_dvr,
@@ -59,6 +56,8 @@
         apt_install(determine_dvr_packages(), fatal=True)
     configure_ovs()
     CONFIGS.write_all()
+    for rid in relation_ids('zeromq-configuration'):
+        zeromq_configuration_relation_joined(rid)
 
 
 @hooks.hook('neutron-plugin-api-relation-changed')
@@ -71,10 +70,6 @@
         apt_purge(DVR_PACKAGES, fatal=True)
     configure_ovs()
     CONFIGS.write_all()
-<<<<<<< HEAD
-    for rid in relation_ids('zeromq-configuration'):
-        zeromq_configuration_relation_joined(rid)
-=======
     # If dvr setting has changed, need to pass that on
     for rid in relation_ids('neutron-plugin'):
         neutron_plugin_joined(relation_id=rid)
@@ -87,7 +82,6 @@
         'metadata-shared-secret': secret,
     }
     relation_set(relation_id=relation_id, **rel_data)
->>>>>>> ac5f07a5
 
 
 @hooks.hook('amqp-relation-joined')
