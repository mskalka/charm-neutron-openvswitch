--- conflicted
+++ resolved
@@ -48,12 +48,9 @@
 from charmhelpers.core.decorators import (
     retry_on_exception,
 )
-<<<<<<< HEAD
-=======
 from charmhelpers.core.strutils import (
     bool_from_string,
 )
->>>>>>> fdce2b70
 
 
 class HAIncompleteConfig(Exception):
