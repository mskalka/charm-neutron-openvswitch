--- conflicted
+++ resolved
@@ -35,11 +35,7 @@
     stats auth admin:password
 
 {% if frontends -%}
-<<<<<<< HEAD
-{% for service, ports in service_ports.iteritems() -%}
-=======
 {% for service, ports in service_ports.items() -%}
->>>>>>> 38aa6966
 frontend tcp-in_{{ service }}
     bind *:{{ ports[0] }}
     bind :::{{ ports[0] }}
@@ -50,11 +46,7 @@
 {% for frontend in frontends -%}
 backend {{ service }}_{{ frontend }}
     balance leastconn
-<<<<<<< HEAD
-    {% for unit, address in frontends[frontend]['backends'].iteritems() -%}
-=======
     {% for unit, address in frontends[frontend]['backends'].items() -%}
->>>>>>> 38aa6966
     server {{ unit }} {{ address }}:{{ ports[1] }} check
     {% endfor %}
 {% endfor -%}
