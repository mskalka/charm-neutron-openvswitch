import os
<<<<<<< HEAD
import urllib2
from urllib import urlretrieve
import urlparse
import hashlib
=======
import hashlib
import re

import six
if six.PY3:
    from urllib.request import (
        build_opener, install_opener, urlopen, urlretrieve,
        HTTPPasswordMgrWithDefaultRealm, HTTPBasicAuthHandler,
    )
    from urllib.parse import urlparse, urlunparse, parse_qs
    from urllib.error import URLError
else:
    from urllib import urlretrieve
    from urllib2 import (
        build_opener, install_opener, urlopen,
        HTTPPasswordMgrWithDefaultRealm, HTTPBasicAuthHandler,
        URLError
    )
    from urlparse import urlparse, urlunparse, parse_qs
>>>>>>> 38aa6966

from charmhelpers.fetch import (
    BaseFetchHandler,
    UnhandledSource
)
from charmhelpers.payload.archive import (
    get_archive_handler,
    extract,
)
from charmhelpers.core.host import mkdir, check_hash
<<<<<<< HEAD
=======


def splituser(host):
    '''urllib.splituser(), but six's support of this seems broken'''
    _userprog = re.compile('^(.*)@(.*)$')
    match = _userprog.match(host)
    if match:
        return match.group(1, 2)
    return None, host


def splitpasswd(user):
    '''urllib.splitpasswd(), but six's support of this is missing'''
    _passwdprog = re.compile('^([^:]*):(.*)$', re.S)
    match = _passwdprog.match(user)
    if match:
        return match.group(1, 2)
    return user, None
>>>>>>> 38aa6966


class ArchiveUrlFetchHandler(BaseFetchHandler):
    """
    Handler to download archive files from arbitrary URLs.

    Can fetch from http, https, ftp, and file URLs.

    Can install either tarballs (.tar, .tgz, .tbz2, etc) or zip files.

    Installs the contents of the archive in $CHARM_DIR/fetched/.
    """
    def can_handle(self, source):
        url_parts = self.parse_url(source)
        if url_parts.scheme not in ('http', 'https', 'ftp', 'file'):
            return "Wrong source type"
        if get_archive_handler(self.base_url(source)):
            return True
        return False

    def download(self, source, dest):
        """
        Download an archive file.

        :param str source: URL pointing to an archive file.
        :param str dest: Local path location to download archive file to.
        """
        # propogate all exceptions
        # URLError, OSError, etc
        proto, netloc, path, params, query, fragment = urlparse(source)
        if proto in ('http', 'https'):
            auth, barehost = splituser(netloc)
            if auth is not None:
                source = urlunparse((proto, barehost, path, params, query, fragment))
                username, password = splitpasswd(auth)
                passman = HTTPPasswordMgrWithDefaultRealm()
                # Realm is set to None in add_password to force the username and password
                # to be used whatever the realm
                passman.add_password(None, source, username, password)
                authhandler = HTTPBasicAuthHandler(passman)
                opener = build_opener(authhandler)
                install_opener(opener)
        response = urlopen(source)
        try:
            with open(dest, 'w') as dest_file:
                dest_file.write(response.read())
        except Exception as e:
            if os.path.isfile(dest):
                os.unlink(dest)
            raise e

    # Mandatory file validation via Sha1 or MD5 hashing.
    def download_and_validate(self, url, hashsum, validate="sha1"):
        tempfile, headers = urlretrieve(url)
        check_hash(tempfile, hashsum, validate)
        return tempfile

    def install(self, source, dest=None, checksum=None, hash_type='sha1'):
        """
        Download and install an archive file, with optional checksum validation.

        The checksum can also be given on the `source` URL's fragment.
        For example::

            handler.install('http://example.com/file.tgz#sha1=deadbeef')

        :param str source: URL pointing to an archive file.
        :param str dest: Local destination path to install to. If not given,
            installs to `$CHARM_DIR/archives/archive_file_name`.
        :param str checksum: If given, validate the archive file after download.
        :param str hash_type: Algorithm used to generate `checksum`.
            Can be any hash alrgorithm supported by :mod:`hashlib`,
            such as md5, sha1, sha256, sha512, etc.

        """
        url_parts = self.parse_url(source)
        dest_dir = os.path.join(os.environ.get('CHARM_DIR'), 'fetched')
        if not os.path.exists(dest_dir):
            mkdir(dest_dir, perms=0o755)
        dld_file = os.path.join(dest_dir, os.path.basename(url_parts.path))
        try:
            self.download(source, dld_file)
        except URLError as e:
            raise UnhandledSource(e.reason)
        except OSError as e:
            raise UnhandledSource(e.strerror)
<<<<<<< HEAD
        options = urlparse.parse_qs(url_parts.fragment)
        for key, value in options.items():
            if key in hashlib.algorithms:
=======
        options = parse_qs(url_parts.fragment)
        for key, value in options.items():
            if not six.PY3:
                algorithms = hashlib.algorithms
            else:
                algorithms = hashlib.algorithms_available
            if key in algorithms:
>>>>>>> 38aa6966
                check_hash(dld_file, value, key)
        if checksum:
            check_hash(dld_file, checksum, hash_type)
        return extract(dld_file, dest)<|MERGE_RESOLUTION|>--- conflicted
+++ resolved
@@ -1,10 +1,4 @@
 import os
-<<<<<<< HEAD
-import urllib2
-from urllib import urlretrieve
-import urlparse
-import hashlib
-=======
 import hashlib
 import re
 
@@ -24,7 +18,6 @@
         URLError
     )
     from urlparse import urlparse, urlunparse, parse_qs
->>>>>>> 38aa6966
 
 from charmhelpers.fetch import (
     BaseFetchHandler,
@@ -35,8 +28,6 @@
     extract,
 )
 from charmhelpers.core.host import mkdir, check_hash
-<<<<<<< HEAD
-=======
 
 
 def splituser(host):
@@ -55,7 +46,6 @@
     if match:
         return match.group(1, 2)
     return user, None
->>>>>>> 38aa6966
 
 
 class ArchiveUrlFetchHandler(BaseFetchHandler):
@@ -142,11 +132,6 @@
             raise UnhandledSource(e.reason)
         except OSError as e:
             raise UnhandledSource(e.strerror)
-<<<<<<< HEAD
-        options = urlparse.parse_qs(url_parts.fragment)
-        for key, value in options.items():
-            if key in hashlib.algorithms:
-=======
         options = parse_qs(url_parts.fragment)
         for key, value in options.items():
             if not six.PY3:
@@ -154,7 +139,6 @@
             else:
                 algorithms = hashlib.algorithms_available
             if key in algorithms:
->>>>>>> 38aa6966
                 check_hash(dld_file, value, key)
         if checksum:
             check_hash(dld_file, checksum, hash_type)
