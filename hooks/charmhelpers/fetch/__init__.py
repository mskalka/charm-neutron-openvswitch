import importlib
from tempfile import NamedTemporaryFile
import time
from yaml import safe_load
from charmhelpers.core.host import (
    lsb_release
)
import subprocess
from charmhelpers.core.hookenv import (
    config,
    log,
)
import os

import six
if six.PY3:
    from urllib.parse import urlparse, urlunparse
else:
    from urlparse import urlparse, urlunparse


CLOUD_ARCHIVE = """# Ubuntu Cloud Archive
deb http://ubuntu-cloud.archive.canonical.com/ubuntu {} main
"""
PROPOSED_POCKET = """# Proposed
deb http://archive.ubuntu.com/ubuntu {}-proposed main universe multiverse restricted
"""
CLOUD_ARCHIVE_POCKETS = {
    # Folsom
    'folsom': 'precise-updates/folsom',
    'precise-folsom': 'precise-updates/folsom',
    'precise-folsom/updates': 'precise-updates/folsom',
    'precise-updates/folsom': 'precise-updates/folsom',
    'folsom/proposed': 'precise-proposed/folsom',
    'precise-folsom/proposed': 'precise-proposed/folsom',
    'precise-proposed/folsom': 'precise-proposed/folsom',
    # Grizzly
    'grizzly': 'precise-updates/grizzly',
    'precise-grizzly': 'precise-updates/grizzly',
    'precise-grizzly/updates': 'precise-updates/grizzly',
    'precise-updates/grizzly': 'precise-updates/grizzly',
    'grizzly/proposed': 'precise-proposed/grizzly',
    'precise-grizzly/proposed': 'precise-proposed/grizzly',
    'precise-proposed/grizzly': 'precise-proposed/grizzly',
    # Havana
    'havana': 'precise-updates/havana',
    'precise-havana': 'precise-updates/havana',
    'precise-havana/updates': 'precise-updates/havana',
    'precise-updates/havana': 'precise-updates/havana',
    'havana/proposed': 'precise-proposed/havana',
    'precise-havana/proposed': 'precise-proposed/havana',
    'precise-proposed/havana': 'precise-proposed/havana',
    # Icehouse
    'icehouse': 'precise-updates/icehouse',
    'precise-icehouse': 'precise-updates/icehouse',
    'precise-icehouse/updates': 'precise-updates/icehouse',
    'precise-updates/icehouse': 'precise-updates/icehouse',
    'icehouse/proposed': 'precise-proposed/icehouse',
    'precise-icehouse/proposed': 'precise-proposed/icehouse',
    'precise-proposed/icehouse': 'precise-proposed/icehouse',
    # Juno
    'juno': 'trusty-updates/juno',
    'trusty-juno': 'trusty-updates/juno',
    'trusty-juno/updates': 'trusty-updates/juno',
    'trusty-updates/juno': 'trusty-updates/juno',
    'juno/proposed': 'trusty-proposed/juno',
    'juno/proposed': 'trusty-proposed/juno',
    'trusty-juno/proposed': 'trusty-proposed/juno',
    'trusty-proposed/juno': 'trusty-proposed/juno',
}

# The order of this list is very important. Handlers should be listed in from
# least- to most-specific URL matching.
FETCH_HANDLERS = (
    'charmhelpers.fetch.archiveurl.ArchiveUrlFetchHandler',
    'charmhelpers.fetch.bzrurl.BzrUrlFetchHandler',
    'charmhelpers.fetch.giturl.GitUrlFetchHandler',
)

APT_NO_LOCK = 100  # The return code for "couldn't acquire lock" in APT.
APT_NO_LOCK_RETRY_DELAY = 10  # Wait 10 seconds between apt lock checks.
APT_NO_LOCK_RETRY_COUNT = 30  # Retry to acquire the lock X times.


class SourceConfigError(Exception):
    pass


class UnhandledSource(Exception):
    pass


class AptLockError(Exception):
    pass


class BaseFetchHandler(object):

    """Base class for FetchHandler implementations in fetch plugins"""

    def can_handle(self, source):
        """Returns True if the source can be handled. Otherwise returns
        a string explaining why it cannot"""
        return "Wrong source type"

    def install(self, source):
        """Try to download and unpack the source. Return the path to the
        unpacked files or raise UnhandledSource."""
        raise UnhandledSource("Wrong source type {}".format(source))

    def parse_url(self, url):
        return urlparse(url)

    def base_url(self, url):
        """Return url without querystring or fragment"""
        parts = list(self.parse_url(url))
        parts[4:] = ['' for i in parts[4:]]
        return urlunparse(parts)


def filter_installed_packages(packages):
    """Returns a list of packages that require installation"""
    cache = apt_cache()
    _pkgs = []
    for package in packages:
        try:
            p = cache[package]
            p.current_ver or _pkgs.append(package)
        except KeyError:
            log('Package {} has no installation candidate.'.format(package),
                level='WARNING')
            _pkgs.append(package)
    return _pkgs


def apt_cache(in_memory=True):
    """Build and return an apt cache"""
    import apt_pkg
    apt_pkg.init()
    if in_memory:
        apt_pkg.config.set("Dir::Cache::pkgcache", "")
        apt_pkg.config.set("Dir::Cache::srcpkgcache", "")
    return apt_pkg.Cache()


def apt_install(packages, options=None, fatal=False):
    """Install one or more packages"""
    if options is None:
        options = ['--option=Dpkg::Options::=--force-confold']

    cmd = ['apt-get', '--assume-yes']
    cmd.extend(options)
    cmd.append('install')
    if isinstance(packages, six.string_types):
        cmd.append(packages)
    else:
        cmd.extend(packages)
    log("Installing {} with options: {}".format(packages,
                                                options))
    _run_apt_command(cmd, fatal)


def apt_upgrade(options=None, fatal=False, dist=False):
    """Upgrade all packages"""
    if options is None:
        options = ['--option=Dpkg::Options::=--force-confold']

    cmd = ['apt-get', '--assume-yes']
    cmd.extend(options)
    if dist:
        cmd.append('dist-upgrade')
    else:
        cmd.append('upgrade')
    log("Upgrading with options: {}".format(options))
    _run_apt_command(cmd, fatal)


def apt_update(fatal=False):
    """Update local apt cache"""
    cmd = ['apt-get', 'update']
    _run_apt_command(cmd, fatal)


def apt_purge(packages, fatal=False):
    """Purge one or more packages"""
    cmd = ['apt-get', '--assume-yes', 'purge']
    if isinstance(packages, six.string_types):
        cmd.append(packages)
    else:
        cmd.extend(packages)
    log("Purging {}".format(packages))
    _run_apt_command(cmd, fatal)


def apt_hold(packages, fatal=False):
    """Hold one or more packages"""
    cmd = ['apt-mark', 'hold']
    if isinstance(packages, six.string_types):
        cmd.append(packages)
    else:
        cmd.extend(packages)
    log("Holding {}".format(packages))

    if fatal:
        subprocess.check_call(cmd)
    else:
        subprocess.call(cmd)


def add_source(source, key=None):
    """Add a package source to this system.

    @param source: a URL or sources.list entry, as supported by
    add-apt-repository(1). Examples::

        ppa:charmers/example
        deb https://stub:key@private.example.com/ubuntu trusty main

    In addition:
        'proposed:' may be used to enable the standard 'proposed'
        pocket for the release.
        'cloud:' may be used to activate official cloud archive pockets,
        such as 'cloud:icehouse'
<<<<<<< HEAD
=======
        'distro' may be used as a noop
>>>>>>> 38aa6966

    @param key: A key to be added to the system's APT keyring and used
    to verify the signatures on packages. Ideally, this should be an
    ASCII format GPG public key including the block headers. A GPG key
    id may also be used, but be aware that only insecure protocols are
    available to retrieve the actual public key from a public keyserver
    placing your Juju environment at risk. ppa and cloud archive keys
    are securely added automtically, so sould not be provided.
    """
    if source is None:
        log('Source is not present. Skipping')
        return

    if (source.startswith('ppa:') or
        source.startswith('http') or
        source.startswith('deb ') or
            source.startswith('cloud-archive:')):
        subprocess.check_call(['add-apt-repository', '--yes', source])
    elif source.startswith('cloud:'):
        apt_install(filter_installed_packages(['ubuntu-cloud-keyring']),
                    fatal=True)
        pocket = source.split(':')[-1]
        if pocket not in CLOUD_ARCHIVE_POCKETS:
            raise SourceConfigError(
                'Unsupported cloud: source option %s' %
                pocket)
        actual_pocket = CLOUD_ARCHIVE_POCKETS[pocket]
        with open('/etc/apt/sources.list.d/cloud-archive.list', 'w') as apt:
            apt.write(CLOUD_ARCHIVE.format(actual_pocket))
    elif source == 'proposed':
        release = lsb_release()['DISTRIB_CODENAME']
        with open('/etc/apt/sources.list.d/proposed.list', 'w') as apt:
            apt.write(PROPOSED_POCKET.format(release))
<<<<<<< HEAD
    else:
        raise SourceConfigError("Unknown source: {!r}".format(source))

    if key:
        if '-----BEGIN PGP PUBLIC KEY BLOCK-----' in key:
            with NamedTemporaryFile() as key_file:
=======
    elif source == 'distro':
        pass
    else:
        log("Unknown source: {!r}".format(source))

    if key:
        if '-----BEGIN PGP PUBLIC KEY BLOCK-----' in key:
            with NamedTemporaryFile('w+') as key_file:
>>>>>>> 38aa6966
                key_file.write(key)
                key_file.flush()
                key_file.seek(0)
                subprocess.check_call(['apt-key', 'add', '-'], stdin=key_file)
        else:
            # Note that hkp: is in no way a secure protocol. Using a
            # GPG key id is pointless from a security POV unless you
            # absolutely trust your network and DNS.
            subprocess.check_call(['apt-key', 'adv', '--keyserver',
                                   'hkp://keyserver.ubuntu.com:80', '--recv',
                                   key])


def configure_sources(update=False,
                      sources_var='install_sources',
                      keys_var='install_keys'):
    """
    Configure multiple sources from charm configuration.

    The lists are encoded as yaml fragments in the configuration.
    The frament needs to be included as a string. Sources and their
    corresponding keys are of the types supported by add_source().

    Example config:
        install_sources: |
          - "ppa:foo"
          - "http://example.com/repo precise main"
        install_keys: |
          - null
          - "a1b2c3d4"

    Note that 'null' (a.k.a. None) should not be quoted.
    """
    sources = safe_load((config(sources_var) or '').strip()) or []
    keys = safe_load((config(keys_var) or '').strip()) or None

    if isinstance(sources, six.string_types):
        sources = [sources]

    if keys is None:
        for source in sources:
            add_source(source, None)
    else:
        if isinstance(keys, six.string_types):
            keys = [keys]

        if len(sources) != len(keys):
            raise SourceConfigError(
                'Install sources and keys lists are different lengths')
        for source, key in zip(sources, keys):
            add_source(source, key)
    if update:
        apt_update(fatal=True)


def install_remote(source, *args, **kwargs):
    """
    Install a file tree from a remote source

    The specified source should be a url of the form:
        scheme://[host]/path[#[option=value][&...]]

    Schemes supported are based on this modules submodules.
    Options supported are submodule-specific.
    Additional arguments are passed through to the submodule.

    For example::

        dest = install_remote('http://example.com/archive.tgz',
                              checksum='deadbeef',
                              hash_type='sha1')

    This will download `archive.tgz`, validate it using SHA1 and, if
    the file is ok, extract it and return the directory in which it
    was extracted.  If the checksum fails, it will raise
    :class:`charmhelpers.core.host.ChecksumError`.
    """
    # We ONLY check for True here because can_handle may return a string
    # explaining why it can't handle a given source.
    handlers = [h for h in plugins() if h.can_handle(source) is True]
    installed_to = None
    for handler in handlers:
        try:
            installed_to = handler.install(source, *args, **kwargs)
        except UnhandledSource:
            pass
    if not installed_to:
        raise UnhandledSource("No handler found for source {}".format(source))
    return installed_to


def install_from_config(config_var_name):
    charm_config = config()
    source = charm_config[config_var_name]
    return install_remote(source)


def plugins(fetch_handlers=None):
    if not fetch_handlers:
        fetch_handlers = FETCH_HANDLERS
    plugin_list = []
    for handler_name in fetch_handlers:
        package, classname = handler_name.rsplit('.', 1)
        try:
            handler_class = getattr(
                importlib.import_module(package),
                classname)
            plugin_list.append(handler_class())
        except (ImportError, AttributeError):
            # Skip missing plugins so that they can be ommitted from
            # installation if desired
            log("FetchHandler {} not found, skipping plugin".format(
                handler_name))
    return plugin_list


def _run_apt_command(cmd, fatal=False):
    """
    Run an APT command, checking output and retrying if the fatal flag is set
    to True.

    :param: cmd: str: The apt command to run.
    :param: fatal: bool: Whether the command's output should be checked and
        retried.
    """
    env = os.environ.copy()

    if 'DEBIAN_FRONTEND' not in env:
        env['DEBIAN_FRONTEND'] = 'noninteractive'

    if fatal:
        retry_count = 0
        result = None

        # If the command is considered "fatal", we need to retry if the apt
        # lock was not acquired.

        while result is None or result == APT_NO_LOCK:
            try:
                result = subprocess.check_call(cmd, env=env)
            except subprocess.CalledProcessError as e:
                retry_count = retry_count + 1
                if retry_count > APT_NO_LOCK_RETRY_COUNT:
                    raise
                result = e.returncode
                log("Couldn't acquire DPKG lock. Will retry in {} seconds."
                    "".format(APT_NO_LOCK_RETRY_DELAY))
                time.sleep(APT_NO_LOCK_RETRY_DELAY)

    else:
        subprocess.call(cmd, env=env)<|MERGE_RESOLUTION|>--- conflicted
+++ resolved
@@ -221,10 +221,7 @@
         pocket for the release.
         'cloud:' may be used to activate official cloud archive pockets,
         such as 'cloud:icehouse'
-<<<<<<< HEAD
-=======
         'distro' may be used as a noop
->>>>>>> 38aa6966
 
     @param key: A key to be added to the system's APT keyring and used
     to verify the signatures on packages. Ideally, this should be an
@@ -258,14 +255,6 @@
         release = lsb_release()['DISTRIB_CODENAME']
         with open('/etc/apt/sources.list.d/proposed.list', 'w') as apt:
             apt.write(PROPOSED_POCKET.format(release))
-<<<<<<< HEAD
-    else:
-        raise SourceConfigError("Unknown source: {!r}".format(source))
-
-    if key:
-        if '-----BEGIN PGP PUBLIC KEY BLOCK-----' in key:
-            with NamedTemporaryFile() as key_file:
-=======
     elif source == 'distro':
         pass
     else:
@@ -274,7 +263,6 @@
     if key:
         if '-----BEGIN PGP PUBLIC KEY BLOCK-----' in key:
             with NamedTemporaryFile('w+') as key_file:
->>>>>>> 38aa6966
                 key_file.write(key)
                 key_file.flush()
                 key_file.seek(0)
