--- conflicted
+++ resolved
@@ -88,14 +88,9 @@
         _is_clus.return_value = False
         self.related_units.return_value = ['unit1']
         self.relation_ids.return_value = ['rid2']
-<<<<<<< HEAD
-        self.test_relation.set({'neutron-security-groups': True,
-                                'l2-population': True,
-                                'network-device-mtu': 1500,
-=======
         self.test_relation.set({'neutron-security-groups': 'True',
                                 'l2-population': 'True',
->>>>>>> fdce2b70
+                                'network-device-mtu': 1500,
                                 'overlay-network-type': 'gre',
                                 })
         self.get_host_ip.return_value = '127.0.0.15'
@@ -151,14 +146,9 @@
         self.test_config.set('disable-security-groups', True)
         self.related_units.return_value = ['unit1']
         self.relation_ids.return_value = ['rid2']
-<<<<<<< HEAD
-        self.test_relation.set({'neutron-security-groups': True,
-                                'l2-population': True,
-                                'network-device-mtu': 1500,
-=======
         self.test_relation.set({'neutron-security-groups': 'True',
                                 'l2-population': 'True',
->>>>>>> fdce2b70
+                                'network-device-mtu': 1500,
                                 'overlay-network-type': 'gre',
                                 })
         self.get_host_ip.return_value = '127.0.0.15'
