--- conflicted
+++ resolved
@@ -21,7 +21,11 @@
     default: False
     type: boolean
     description: Enable verbose logging
-<<<<<<< HEAD
+  data-port:
+    type: string
+    description: |
+      The data port will be added to br-data and will allow usage of flat or VLAN
+      network types
   # Network configuration options
   # by default all access is over 'private-address'
   os-data-network:
@@ -31,11 +35,4 @@
       192.168.0.0/24)
       .
       This network will be used for tenant network traffic in overlay
-      networks.
-=======
-  data-port:
-    type: string
-    description: |
-      The data port will be added to br-data and will allow usage of flat or VLAN
-      network types
->>>>>>> 6c4830f1
+      networks.